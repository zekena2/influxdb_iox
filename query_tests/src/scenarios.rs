--- conflicted
+++ resolved
@@ -66,14 +66,11 @@
             register_setup!(OneMeasurementAllChunksDropped),
             register_setup!(ChunkOrder),
             register_setup!(ThreeDeleteThreeChunks),
-<<<<<<< HEAD
             register_setup!(OneDeleteSimpleExprOneChunkDeleteAll),
             register_setup!(OneDeleteSimpleExprOneChunk),
             register_setup!(OneDeleteMultiExprsOneChunk),
             register_setup!(TwoDeletesMultiExprsOneChunk),
-=======
             register_setup!(OneMeasurementRealisticTimes),
->>>>>>> 035654b4
         ]
         .into_iter()
         .map(|(name, setup)| (name.to_string(), setup as Arc<dyn DbSetup>))
